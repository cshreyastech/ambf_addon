--- conflicted
+++ resolved
@@ -1731,12 +1731,16 @@
             else:
                 del joint_data['joint limits']
 
+            joint_data['max motor impulse'] = joint_obj_handle.ambf_constraint_max_motor_impulse
+
         if joint_obj_handle.ambf_constraint_type in ['PRISMATIC', 'LINEAR_SPRING']:
             if joint_obj_handle.ambf_constraint_limits_enable:
                 joint_data['joint limits'] = {'low': round(joint_obj_handle.ambf_constraint_limits_lower, 4),
                                         'high': round(joint_obj_handle.ambf_constraint_limits_higher, 4)}
             else:
                 del joint_data['joint limits']
+
+            joint_data['max motor impulse'] = joint_obj_handle.ambf_constraint_max_motor_impulse
 
         if joint_obj_handle.ambf_constraint_type in ['LINEAR_SPRING', 'TORSION_SPRING']:
             joint_data['stiffness'] = round(joint_obj_handle.ambf_constraint_stiffness, 4)
@@ -2989,6 +2993,10 @@
                 joint_obj_handle.ambf_constraint_controller_i_gain = joint_data["controller"]["I"]
                 joint_obj_handle.ambf_constraint_controller_d_gain = joint_data["controller"]["D"]
 
+        if 'max motor impulse' in joint_data:
+            if joint_type in ['REVOLUTE', 'PRISMATIC']:
+                joint_obj_handle.ambf_constraint_max_motor_impulse = joint_data["max motor impulse"]
+
     def load_blender_joint(self, joint_name):
         joint_data = self._ambf_data[joint_name]
         select_all_objects(False)
@@ -3044,13 +3052,8 @@
         yaml_file = open(self._yaml_filepath)
         
         # Check YAML version
-<<<<<<< HEAD
         ver = [int(x, 10) for x in yaml.__version__.split('.')]
         if ver[0] >= 5:
-=======
-        maj, min, patch = [int(x, 10) for x in yaml.__version__.split('.')]
-        if maj >= 5:
->>>>>>> 810ea32c
             self._ambf_data = yaml.load(yaml_file, Loader=yaml.FullLoader)
         else:
             self._ambf_data = yaml.load(yaml_file)
@@ -4165,7 +4168,10 @@
     bpy.types.Object.ambf_constraint_passive = bpy.props.BoolProperty(name="Is Passive?", default=False)
 
     bpy.types.Object.ambf_constraint_limits_lower = bpy.props.FloatProperty(name="Low", default=-60, min=-359, max=359)
+
     bpy.types.Object.ambf_constraint_limits_higher = bpy.props.FloatProperty(name="High", default=60, min=-359, max=359)
+
+    bpy.types.Object.ambf_constraint_max_motor_impulse = bpy.props.FloatProperty(name="Max Motor Impulse", default=0.05, min=0.0, max=2000)
     
     bpy.types.Object.ambf_constraint_axis = bpy.props.EnumProperty \
         (
@@ -4322,6 +4328,12 @@
                     r3 = c3.row()
                     r3.prop(context.object, 'ambf_constraint_controller_d_gain', text='D')
 
+                    layout.separator()
+
+                    col = layout.column()
+                    col.scale_y = 2.0
+                    col.prop(context.object, 'ambf_constraint_max_motor_impulse')
+
 
 custom_classes = (AMBF_OT_toggle_low_res_mesh_modifiers_visibility,
                   AMBF_PG_CollisionShapePropGroup,
